# -*- coding: utf-8 -*-

"""Base exchange class"""

# -----------------------------------------------------------------------------

__version__ = '1.10.1024'

# -----------------------------------------------------------------------------

from ccxt.base.errors import ExchangeError
from ccxt.base.errors import NotSupported
from ccxt.base.errors import AuthenticationError
from ccxt.base.errors import DDoSProtection
from ccxt.base.errors import RequestTimeout
from ccxt.base.errors import ExchangeNotAvailable

# -----------------------------------------------------------------------------

__all__ = [
    'Exchange',
]

# -----------------------------------------------------------------------------

# Python 2 & 3
import base64
import calendar
import collections
import datetime
import functools
import gzip
import hashlib
import hmac
import io
import json
import math
from numbers import Number
import re
from requests import Session
from requests.utils import default_user_agent
from requests.exceptions import ConnectionError, HTTPError, Timeout, TooManyRedirects, RequestException
# import socket
# import ssl
# import sys
import time
import uuid
import zlib
from decimal import Decimal

# -----------------------------------------------------------------------------

try:
    import urllib.parse as _urlencode  # Python 3
    import urllib.request as _urllib
    # import http.client as httplib
except ImportError:
    import urllib as _urlencode        # Python 2
    import urllib2 as _urllib
    # import httplib

# -----------------------------------------------------------------------------

try:
    basestring  # Python 3
except NameError:
    basestring = str  # Python 2

# -----------------------------------------------------------------------------


class Exchange(object):
    """Base exchange class"""
    id = None
    version = None

    # rate limiter settings
    enableRateLimit = False
    rateLimit = 2000  # milliseconds = seconds * 1000
    timeout = 10000   # milliseconds = seconds * 1000
    asyncio_loop = None
    aiohttp_proxy = None
    session = None  # Session ()
    userAgent = None
    userAgents = {
        'chrome': 'Mozilla/5.0 (Windows NT 10.0; Win64; x64) AppleWebKit/537.36 (KHTML, like Gecko) Chrome/62.0.3202.94 Safari/537.36',
        'chrome39': 'Mozilla/5.0 (Windows NT 6.1; WOW64) AppleWebKit/537.36 (KHTML, like Gecko) Chrome/39.0.2171.71 Safari/537.36',
    }
    verbose = False
    markets = None
    symbols = None
    precision = {}
    limits = {}
    fees = {
        'trading': {
            'fee_loaded': False,
        },
        'funding': {
            'fee_loaded': False,
            'withdraw': {},
            'deposit': {},
        },
    }
    ids = None
    currencies = None
    tickers = None
    api = None
    parseJsonResponse = True
    exceptions = {}
    headers = {}
    balance = {}
    orderbooks = {}
    orders = {}
    trades = {}
    currencies = {}
    proxy = ''
    origin = '*'  # CORS origin
    proxies = None
    apiKey = ''
    secret = ''
    password = ''
    uid = ''
    twofa = False
    marketsById = None
    markets_by_id = None
    currencies_by_id = None
    options = {}  # Python does not allow to define properties in run-time with setattr

    hasPublicAPI = True
    hasPrivateAPI = True
    hasCORS = False
    hasFetchTicker = True
    hasFetchOrderBook = True
    hasFetchTrades = True
    hasFetchTickers = False
    hasFetchOHLCV = False
    hasDeposit = False
    hasWithdraw = False
    hasFetchBalance = True
    hasFetchOrder = False
    hasFetchOrders = False
    hasFetchOpenOrders = False
    hasFetchClosedOrders = False
    hasFetchMyTrades = False
    hasFetchCurrencies = False
    hasCreateOrder = hasPrivateAPI
    hasCancelOrder = hasPrivateAPI

    requiredCredentials = {
        'apiKey': True,
        'secret': True,
        'uid': False,
        'login': False,
        'password': False,
    }

    # API method metainfo
    has = {
        'cancelOrder': hasPrivateAPI,
        'cancelOrders': False,
        'createDepositAddress': False,
        'createOrder': hasPrivateAPI,
        'deposit': False,
        'fetchBalance': True,
        'fetchClosedOrders': False,
        'fetchCurrencies': False,
        'fetchDepositAddress': False,
<<<<<<< HEAD
        'fetchFees': False,
=======
        'fetchL2OrderBook': True,
>>>>>>> 8f85c715
        'fetchMarkets': True,
        'fetchMyTrades': False,
        'fetchOHLCV': False,
        'fetchOpenOrders': False,
        'fetchOrder': False,
        'fetchOrderBook': True,
        'fetchOrderBooks': False,
        'fetchOrders': False,
        'fetchTicker': True,
        'fetchTickers': False,
        'fetchTrades': True,
        'withdraw': False,
    }

    substituteCommonCurrencyCodes = True
    lastRestRequestTimestamp = 0
    lastRestPollTimestamp = 0
    restRequestQueue = None
    restPollerLoopIsRunning = False
    rateLimitTokens = 16
    rateLimitMaxTokens = 16
    rateLimitUpdateTime = 0
    last_http_response = None
    last_json_response = None

    def __init__(self, config={}):

        # version = '.'.join(map(str, sys.version_info[:3]))
        # self.userAgent = {
        #     'User-Agent': 'ccxt/' + __version__ + ' (+https://github.com/ccxt/ccxt) Python/' + version
        # }

        self.userAgent = default_user_agent()

        settings = self.deep_extend(self.describe(), config)

        for key in settings:
            if hasattr(self, key) and isinstance(getattr(self, key), dict):
                setattr(self, key, self.deep_extend(getattr(self, key), settings[key]))
            else:
                setattr(self, key, settings[key])

        if self.api:
            self.define_rest_api(self.api, 'request')

        if self.markets:
            self.set_markets(self.markets)

        # format camel case
        for attr in dir(self):
            if attr[0] != '_'and attr[-1] != '_' and '_' in attr:
                conv = attr.split('_')
                camel_case = conv[0] + ''.join(i[0].upper() + i[1:] for i in conv[1:])
                setattr(self, camel_case, getattr(self, attr))

        self.tokenBucket = self.extend({
            'refillRate': 1.0 / self.rateLimit,
            'delay': 1.0,
            'capacity': 1.0,
            'defaultCost': 1.0,
            'maxCapacity': 1000,
        }, getattr(self, 'tokenBucket') if hasattr(self, 'tokenBucket') else {})

        self.session = self.session if self.session else Session()

    def __del__(self):
        if self.session:
            self.session.close()

    def describe(self):
        return {}

    def define_rest_api(self, api, method_name, options={}):
        delimiters = re.compile('[^a-zA-Z0-9]')
        for api_type, methods in api.items():
            for http_method, urls in methods.items():
                for url in urls:
                    url = url.strip()
                    split_path = delimiters.split(url)

                    uppercase_method = http_method.upper()
                    lowercase_method = http_method.lower()
                    camelcase_method = lowercase_method.capitalize()
                    camelcase_suffix = ''.join([Exchange.capitalize(x) for x in split_path])
                    lowercase_path = [x.strip().lower() for x in split_path]
                    underscore_suffix = '_'.join([k for k in lowercase_path if len(k)])

                    camelcase = api_type + camelcase_method + Exchange.capitalize(camelcase_suffix)
                    underscore = api_type + '_' + lowercase_method + '_' + underscore_suffix.lower()

                    if 'suffixes' in options:
                        if 'camelcase' in options['suffixes']:
                            camelcase += options['suffixes']['camelcase']
                        if 'underscore' in options['suffixes']:
                            underscore += options['suffixes']['underscore']

                    partial = functools.partial(getattr(self, method_name), url, api_type, uppercase_method)
                    setattr(self, camelcase, partial)
                    setattr(self, underscore, partial)

    def raise_error(self, exception_type, url, method='GET', error=None, details=None):
        details = details if details else ''
        if error:
            if type(error) is _urllib.HTTPError:
                details = ' '.join([
                    str(error.code),
                    error.msg,
                    error.read().decode('utf-8'),
                    details,
                ])
            else:
                details = ' '.join([
                    str(error),
                    details,
                ])
            raise exception_type(' '.join([
                self.id,
                method,
                url,
                details,
            ]))
        else:
            raise exception_type(' '.join([self.id, method, url, details]))

    def throttle(self):
        now = float(self.milliseconds())
        elapsed = now - self.lastRestRequestTimestamp
        if elapsed < self.rateLimit:
            delay = self.rateLimit - elapsed
            time.sleep(delay / 1000.0)

    def fetch2(self, path, api='public', method='GET', params={}, headers=None, body=None):
        """A better wrapper over request for deferred signing"""
        if self.enableRateLimit:
            self.throttle()
        self.lastRestRequestTimestamp = self.milliseconds()
        request = self.sign(path, api, method, params, headers, body)
        return self.fetch(request['url'], request['method'], request['headers'], request['body'])

    def request(self, path, api='public', method='GET', params={}, headers=None, body=None):
        return self.fetch2(path, api, method, params, headers, body)

    @staticmethod
    def gzip_deflate(response, text):
        encoding = response.info().get('Content-Encoding')
        if encoding in ('gzip', 'x-gzip', 'deflate'):
            if encoding == 'deflate':
                return zlib.decompress(text, -zlib.MAX_WBITS)
            else:
                return gzip.GzipFile('', 'rb', 9, io.BytesIO(text)).read()
        return text

    def handle_errors(self, code, reason, url, method, headers, body):
        pass

    def prepare_request_headers(self, headers=None):
        headers = headers or {}
        headers.update(self.headers)
        if self.userAgent:
            if type(self.userAgent) is str:
                headers.update({'User-Agent': self.userAgent})
            elif (type(self.userAgent) is dict) and ('User-Agent' in self.userAgent):
                headers.update(self.userAgent)
        if self.proxy:
            headers.update({'Origin': self.origin})
        headers.update({'Accept-Encoding': 'gzip, deflate'})
        return headers

    def fetch(self, url, method='GET', headers=None, body=None):
        """Perform a HTTP request and return decoded JSON data"""
        headers = self.prepare_request_headers(headers)
        url = self.proxy + url

        if self.verbose:
            print(method, url, "\nRequest:", headers, "\n", body)

        if body:
            body = body.encode()

        self.session.cookies.clear()

        response = None
        try:
            response = self.session.request(
                method,
                url,
                data=body,
                headers=headers,
                timeout=int(self.timeout / 1000),
                proxies=self.proxies
            )
            self.last_http_response = response.text
            response.raise_for_status()

        except Timeout as e:
            raise RequestTimeout(' '.join([self.id, method, url, 'request timeout']))

        except ConnectionError as e:
            self.raise_error(ExchangeNotAvailable, url, method, e)

        except TooManyRedirects as e:
            self.raise_error(ExchangeError, url, method, e)

        except HTTPError as e:
            self.handle_errors(response.status_code, response.reason, url, method, None, self.last_http_response)
            self.handle_rest_errors(e, response.status_code, self.last_http_response, url, method)
            self.raise_error(ExchangeError, url, method, e, self.last_http_response)

        except RequestException as e:
            self.raise_error(ExchangeError, url, method, e)

        if self.verbose:
            print(method, url, str(response.status_code), "\nResponse:", str(response.headers), "\n", self.last_http_response)

        self.handle_errors(response.status_code, response.reason, url, method, None, self.last_http_response)
        return self.handle_rest_response(self.last_http_response, url, method, headers, body)

    def handle_rest_errors(self, exception, http_status_code, response, url, method='GET'):
        error = None
        if http_status_code in [418, 429]:
            error = DDoSProtection
        elif http_status_code in [404, 409, 500, 501, 502, 520, 521, 522, 525]:
            error = ExchangeNotAvailable
        elif http_status_code in [422]:
            error = ExchangeError
        elif http_status_code in [400, 403, 405, 503, 530]:
            # special case to detect ddos protection
            error = ExchangeNotAvailable
            if response:
                ddos_protection = re.search('(cloudflare|incapsula)', response, flags=re.IGNORECASE)
                if ddos_protection:
                    error = DDoSProtection
        elif http_status_code in [408, 504]:
            error = RequestTimeout
        elif http_status_code in [401, 511]:
            error = AuthenticationError
        if error:
            self.raise_error(error, url, method, exception if exception else http_status_code, response)

    def handle_rest_response(self, response, url, method='GET', headers=None, body=None):
        try:
            if self.parseJsonResponse:
                self.last_json_response = json.loads(response) if len(response) > 1 else None
                return self.last_json_response
            else:
                return response
        except Exception as e:
            ddos_protection = re.search('(cloudflare|incapsula)', response, flags=re.IGNORECASE)
            exchange_not_available = re.search('(offline|busy|retry|wait|unavailable|maintain|maintenance|maintenancing)', response, flags=re.IGNORECASE)
            if ddos_protection:
                raise DDoSProtection(' '.join([self.id, method, url, response]))
            if exchange_not_available:
                message = 'exchange downtime, exchange closed for maintenance or offline, DDoS protection or rate-limiting in effect'
                raise ExchangeNotAvailable(' '.join([
                    self.id,
                    method,
                    url,
                    response,
                    message,
                ]))
            if isinstance(e, ValueError):
                raise ExchangeError(' '.join([self.id, method, url, response, str(e)]))
            raise

    @staticmethod
    def safe_float(dictionary, key, default_value=None):
        value = default_value
        try:
            value = float(dictionary[key]) if (key is not None) and (key in dictionary) and (dictionary[key] is not None) else default_value
        except ValueError:
            value = default_value
        return value

    @staticmethod
    def safe_string(dictionary, key, default_value=None):
        return str(dictionary[key]) if key is not None and (key in dictionary) and dictionary[key] is not None else default_value

    @staticmethod
    def safe_integer(dictionary, key, default_value=None):
        if key is None or (key not in dictionary):
            return default_value
        value = dictionary[key]
        if isinstance(value, Number) or (isinstance(value, basestring) and value.isnumeric()):
            return int(value)
        return default_value

    @staticmethod
    def safe_value(dictionary, key, default_value=None):
        return dictionary[key] if key is not None and (key in dictionary) and dictionary[key] is not None else default_value

    @staticmethod
    def truncate(num, precision=0):
        if precision > 0:
            decimal_precision = math.pow(10, precision)
            return math.trunc(num * decimal_precision) / decimal_precision
        return int(Exchange.truncate_to_string(num, precision))

    @staticmethod
    def truncate_to_string(num, precision=0):
        if precision > 0:
            parts = ('%f' % Decimal(num)).split('.')
            decimal_digits = parts[1][:precision].rstrip('0')
            decimal_digits = decimal_digits if len(decimal_digits) else '0'
            return parts[0] + '.' + decimal_digits
        return ('%d' % num)

    @staticmethod
    def uuid():
        return str(uuid.uuid4())

    @staticmethod
    def capitalize(string):  # first character only, rest characters unchanged
        if len(string) > 1:
            return "%s%s" % (string[0].upper(), string[1:])
        return string.upper()

    @staticmethod
    def keysort(dictionary):
        return collections.OrderedDict(sorted(dictionary.items(), key=lambda t: t[0]))

    @staticmethod
    def extend(*args):
        if args is not None:
            result = None
            if type(args[0]) is collections.OrderedDict:
                result = collections.OrderedDict()
            else:
                result = {}
            for arg in args:
                result.update(arg)
            return result
        return {}

    @staticmethod
    def deep_extend(*args):
        result = None
        for arg in args:
            if isinstance(arg, dict):
                if not isinstance(result, dict):
                    result = {}
                for key in arg:
                    result[key] = Exchange.deep_extend(result[key] if key in result else None, arg[key])
            else:
                result = arg
        return result

    @staticmethod
    def filter_by(array, key, value=None):
        if value:
            grouped = Exchange.group_by(array, key)
            if value in grouped:
                return grouped[value]
            return []
        return array

    @staticmethod
    def filterBy(self, array, key, value=None):
        return Exchange.filter_by(array, key, value)

    @staticmethod
    def group_by(array, key):
        result = {}
        if type(array) is dict:
            array = list(Exchange.keysort(array).items())
        array = [entry for entry in array if (key in entry) and (entry[key] is not None)]
        for entry in array:
            if entry[key] not in result:
                result[entry[key]] = []
            result[entry[key]].append(entry)
        return result

    @staticmethod
    def groupBy(array, key):
        return Exchange.group_by(array, key)

    @staticmethod
    def index_by(array, key):
        result = {}
        if type(array) is dict:
            array = Exchange.keysort(array).values()
        for element in array:
            if (key in element) and (element[key] is not None):
                k = element[key]
                result[k] = element
        return result

    @staticmethod
    def sort_by(array, key, descending=False):
        return sorted(array, key=lambda k: k[key], reverse=descending)

    @staticmethod
    def array_concat(a, b):
        return a + b

    @staticmethod
    def extract_params(string):
        return re.findall(r'{([\w-]+)}', string)

    @staticmethod
    def implode_params(string, params):
        for key in params:
            string = string.replace('{' + key + '}', str(params[key]))
        return string

    @staticmethod
    def url(path, params={}):
        result = Exchange.implode_params(path, params)
        query = Exchange.omit(params, Exchange.extract_params(path))
        if query:
            result += '?' + _urlencode.urlencode(query)
        return result

    @staticmethod
    def urlencode(params={}):
        if (type(params) is dict) or isinstance(params, collections.OrderedDict):
            return _urlencode.urlencode(params)
        return params

    @staticmethod
    def rawencode(params={}):
        return _urlencode.unquote(Exchange.urlencode(params))

    @staticmethod
    def encode_uri_component(uri):
        return _urlencode.quote(uri, safe="~()*!.'")

    @staticmethod
    def omit(d, *args):
        result = d.copy()
        for arg in args:
            if type(arg) is list:
                for key in arg:
                    if key in result:
                        del result[key]
            else:
                if arg in result:
                    del result[arg]
        return result

    @staticmethod
    def unique(array):
        return list(set(array))

    @staticmethod
    def pluck(array, key):
        return [
            element[key]
            for element in array
            if (key in element) and (element[key] is not None)
        ]

    @staticmethod
    def sum(*args):
        return sum([arg for arg in args if isinstance(arg, (float, int))])

    @staticmethod
    def ordered(array):
        return collections.OrderedDict(array)

    @staticmethod
    def aggregate(bidasks):
        ordered = Exchange.ordered({})
        for [price, volume] in bidasks:
            if volume > 0:
                ordered[price] = (ordered[price] if price in ordered else 0) + volume
        result = []
        items = list(ordered.items())
        for price, volume in items:
            result.append([price, volume])
        return result

    @staticmethod
    def sec():
        return Exchange.seconds()

    @staticmethod
    def msec():
        return Exchange.milliseconds()

    @staticmethod
    def usec():
        return Exchange.microseconds()

    @staticmethod
    def seconds():
        return int(time.time())

    @staticmethod
    def milliseconds():
        return int(time.time() * 1000)

    @staticmethod
    def microseconds():
        return int(time.time() * 1000000)

    @staticmethod
    def iso8601(timestamp):
        utc = datetime.datetime.utcfromtimestamp(int(round(timestamp / 1000)))
        return utc.strftime('%Y-%m-%dT%H:%M:%S.%f')[:-6] + "{:<03d}".format(int(timestamp) % 1000) + 'Z'

    @staticmethod
    def ymd(timestamp):
        utc_datetime = datetime.datetime.utcfromtimestamp(int(round(timestamp / 1000)))
        return utc_datetime.strftime('%Y-%m-%d')

    @staticmethod
    def ymdhms(timestamp, infix=' '):
        utc_datetime = datetime.datetime.utcfromtimestamp(int(round(timestamp / 1000)))
        return utc_datetime.strftime('%Y-%m-%d' + infix + '%H:%M:%S')

    @staticmethod
    def parse8601(timestamp):
        yyyy = '([0-9]{4})-?'
        mm = '([0-9]{2})-?'
        dd = '([0-9]{2})(?:T|[\s])?'
        h = '([0-9]{2}):?'
        m = '([0-9]{2}):?'
        s = '([0-9]{2})'
        ms = '(\.[0-9]{1,3})?'
        tz = '(?:(\+|\-)([0-9]{2})\:?([0-9]{2})|Z)?'
        regex = r'' + yyyy + mm + dd + h + m + s + ms + tz
        match = re.search(regex, timestamp, re.IGNORECASE)
        yyyy, mm, dd, h, m, s, ms, sign, hours, minutes = match.groups()
        ms = ms or '.000'
        msint = int(ms[1:])
        sign = sign or ''
        sign = int(sign + '1')
        hours = int(hours or 0) * sign
        minutes = int(minutes or 0) * sign
        offset = datetime.timedelta(hours=hours, minutes=minutes)
        string = yyyy + mm + dd + h + m + s + ms + 'Z'
        dt = datetime.datetime.strptime(string, "%Y%m%d%H%M%S.%fZ")
        dt = dt + offset
        return calendar.timegm(dt.utctimetuple()) * 1000 + msint

    @staticmethod
    def hash(request, algorithm='md5', digest='hex'):
        h = hashlib.new(algorithm, request)
        if digest == 'hex':
            return h.hexdigest()
        elif digest == 'base64':
            return base64.b64encode(h.digest())
        return h.digest()

    @staticmethod
    def hmac(request, secret, algorithm=hashlib.sha256, digest='hex'):
        h = hmac.new(secret, request, algorithm)
        if digest == 'hex':
            return h.hexdigest()
        elif digest == 'base64':
            return base64.b64encode(h.digest())
        return h.digest()

    @staticmethod
    def binary_concat(*args):
        result = bytes()
        for arg in args:
            result = result + arg
        return result

    @staticmethod
    def binary_to_string(s):
        return s.decode('ascii')

    @staticmethod
    def base64urlencode(s):
        return Exchange.decode(base64.urlsafe_b64encode(s)).replace('=', '')

    @staticmethod
    def jwt(request, secret, algorithm=hashlib.sha256, alg='HS256'):
        header = Exchange.encode(Exchange.json({
            'alg': alg,
            'typ': 'JWT',
        }))
        encodedHeader = Exchange.base64urlencode(header)
        encodedData = Exchange.base64urlencode(Exchange.encode(Exchange.json(request)))
        token = encodedHeader + '.' + encodedData
        hmac = Exchange.hmac(Exchange.encode(token), Exchange.encode(secret), algorithm, 'binary')
        signature = Exchange.base64urlencode(hmac)
        return token + '.' + signature

    @staticmethod
    def unjson(input):
        return json.loads(input)

    @staticmethod
    def json(data, params=None):
        return json.dumps(data, separators=(',', ':'))

    @staticmethod
    def encode(string):
        return string.encode()

    @staticmethod
    def decode(string):
        return string.decode()

    @staticmethod
    def to_array(value):
        return list(value.values()) if type(value) is dict else value

    def nonce(self):
        return Exchange.seconds()

    def check_required_credentials(self):
        keys = list(self.requiredCredentials.keys())
        for key in keys:
            if self.requiredCredentials[key] and not getattr(self, key):
                raise AuthenticationError(self.id + ' requires `' + key + '`')

    def account(self):
        return {
            'free': 0.0,
            'used': 0.0,
            'total': 0.0,
        }

    def common_currency_code(self, currency):
        if not self.substituteCommonCurrencyCodes:
            return currency
        if currency == 'XBT':
            return 'BTC'
        if currency == 'BCC':
            return 'BCH'
        if currency == 'DRK':
            return 'DASH'
        return currency

    def precision_from_string(self, string):
        parts = re.sub(r'0+$', '', string).split('.')
        return len(parts[1]) if len(parts) > 1 else 0

    def cost_to_precision(self, symbol, cost):
        return ('{:.' + str(self.markets[symbol]['precision']['price']) + 'f}').format(float(cost))

    def price_to_precision(self, symbol, price):
        return ('{:.' + str(self.markets[symbol]['precision']['price']) + 'f}').format(float(price))

    def amount_to_precision(self, symbol, amount):
        return self.truncate(amount, self.markets[symbol]['precision']['amount'])

    def amount_to_string(self, symbol, amount):
        return self.truncate_to_string(amount, self.markets[symbol]['precision']['amount'])

    def amount_to_lots(self, symbol, amount):
        lot = self.markets[symbol]['lot']
        return self.amount_to_precision(symbol, math.floor(amount / lot) * lot)

    def fee_to_precision(self, symbol, fee):
        return ('{:.' + str(self.markets[symbol]['precision']['price']) + 'f}').format(float(fee))

    def set_markets(self, markets, currencies=None):
        values = list(markets.values()) if type(markets) is dict else markets
        for i in range(0, len(values)):
            values[i] = self.extend(
                self.fees['trading'],
                {'precision': self.precision, 'limits': self.limits},
                values[i]
            )
        self.markets = self.index_by(values, 'symbol')
        self.markets_by_id = self.index_by(values, 'id')
        self.marketsById = self.markets_by_id
        self.symbols = sorted(list(self.markets.keys()))
        self.ids = sorted(list(self.markets_by_id.keys()))
        if currencies:
            self.currencies = self.deep_extend(currencies, self.currencies)
        else:
            base_currencies = [{
                'id': market['baseId'] if 'baseId' in market else market['base'],
                'code': market['base'],
            } for market in values if 'base' in market]
            quote_currencies = [{
                'id': market['quoteId'] if 'quoteId' in market else market['quote'],
                'code': market['quote'],
            } for market in values if 'quote' in market]
            currencies = self.sort_by(base_currencies + quote_currencies, 'code')
            self.currencies = self.deep_extend(self.index_by(currencies, 'code'), self.currencies)
        self.currencies_by_id = self.index_by(list(self.currencies.values()), 'id')
        return self.markets

    def load_markets(self, reload=False):
        if not reload:
            if self.markets:
                if not self.markets_by_id:
                    return self.set_markets(self.markets)
                return self.markets
        markets = self.fetch_markets()
        currencies = None
        if self.has['fetchCurrencies']:
            currencies = self.fetch_currencies()
        return self.set_markets(markets, currencies)

    def populate_fees(self):
        if not (hasattr(self, 'markets') or hasattr(self, 'currencies')):
            return

        for currency, data in self.currencies.items():  # try load withdrawal fees from currencies
            if 'fee' in data and data['fee'] is not None:
                self.fees['funding']['withdraw'][currency] = data['fee']
                self.fees['funding']['fee_loaded'] = True

        # find a way to populate trading fees from markets

    def load_fees(self):
        self.load_markets()
        self.populate_fees()
        if not self.has['fetchFees']:
            return self.fees

        fetched_fees = self.fetch_fees()
        if fetched_fees['funding']:
            self.fees['funding']['fee_loaded'] = True
        if fetched_fees['trading']:
            self.fees['trading']['fee_loaded'] = True

        self.fees = self.deep_extend(self.fees, fetched_fees)
        return self.fees

    def fetch_markets(self):
        return self.markets

    def fetch_fees(self):
        trading = {}
        funding = {}
        try:
            trading = self.fetch_trading_fees()
        except AuthenticationError:
            pass
        except AttributeError:
            pass

        try:
            funding = self.fetch_funding_fees()
        except AuthenticationError:
            pass
        except AttributeError:
            pass

        return {'trading': trading,
                'funding': funding}

    def fetch_bids_asks(self, symbols=None, params={}):
        raise NotSupported(self.id + ' API does not allow to fetch all prices at once with a single call to fetch_bid_asks() for now')

    def fetch_tickers(self, symbols=None, params={}):
        raise NotSupported(self.id + ' API does not allow to fetch all tickers at once with a single call to fetch_tickers() for now')

    def fetch_order_status(self, id, market=None):
        order = self.fetch_order(id)
        return order['status']

    def fetch_order(self, id, symbol=None, params={}):
        raise NotSupported(self.id + ' fetch_order() is not implemented yet')

    def fetch_orders(self, symbol=None, since=None, limit=None, params={}):
        raise NotSupported(self.id + ' fetch_orders() is not implemented yet')

    def fetch_open_orders(self, symbol=None, since=None, limit=None, params={}):
        raise NotSupported(self.id + ' fetch_open_orders() is not implemented yet')

    def fetch_closed_orders(self, symbol=None, since=None, limit=None, params={}):
        raise NotSupported(self.id + ' fetch_closed_orders() is not implemented yet')

    def fetch_my_trades(self, symbol=None, since=None, limit=None, params={}):
        raise NotSupported(self.id + ' fetch_my_trades() is not implemented yet')

    def fetch_order_trades(self, id, symbol=None, params={}):
        raise NotSupported(self.id + ' fetch_order_trades() is not implemented yet')

    def parse_ohlcv(self, ohlcv, market=None, timeframe='1m', since=None, limit=None):
        return ohlcv

    def parse_ohlcvs(self, ohlcvs, market=None, timeframe='1m', since=None, limit=None):
        ohlcvs = self.to_array(ohlcvs)
        num_ohlcvs = len(ohlcvs)
        result = []
        i = 0
        while i < num_ohlcvs:
            if limit and (len(result) >= limit):
                break
            ohlcv = self.parse_ohlcv(ohlcvs[i], market, timeframe, since, limit)
            i = i + 1
            if since and (ohlcv[0] < since):
                continue
            result.append(ohlcv)
        return result

    def parse_bid_ask(self, bidask, price_key=0, amount_key=0):
        return [float(bidask[price_key]), float(bidask[amount_key])]

    def parse_bids_asks(self, bidasks, price_key=0, amount_key=1):
        result = []
        if len(bidasks):
            if type(bidasks[0]) is list:
                for bidask in bidasks:
                    if bidask[price_key] and bidask[amount_key]:
                        result.append(self.parse_bid_ask(bidask, price_key, amount_key))
            elif type(bidasks[0]) is dict:
                for bidask in bidasks:
                    if (price_key in bidask) and (amount_key in bidask) and (bidask[price_key] and bidask[amount_key]):
                        result.append(self.parse_bid_ask(bidask, price_key, amount_key))
            else:
                raise ExchangeError(self.id + ' unrecognized bidask format: ' + str(bidasks[0]))
        return result

    def fetch_l2_order_book(self, symbol, limit=None, params={}):
        orderbook = self.fetch_order_book(symbol, limit, params)
        return self.extend(orderbook, {
            'bids': self.sort_by(self.aggregate(orderbook['bids']), 0, True),
            'asks': self.sort_by(self.aggregate(orderbook['asks']), 0),
        })

    def parse_order_book(self, orderbook, timestamp=None, bids_key='bids', asks_key='asks', price_key=0, amount_key=1):
        timestamp = timestamp or self.milliseconds()
        return {
            'bids': self.parse_bids_asks(orderbook[bids_key], price_key, amount_key) if (bids_key in orderbook) and isinstance(orderbook[bids_key], list) else [],
            'asks': self.parse_bids_asks(orderbook[asks_key], price_key, amount_key) if (asks_key in orderbook) and isinstance(orderbook[asks_key], list) else [],
            'timestamp': timestamp,
            'datetime': self.iso8601(timestamp),
        }

    def parse_balance(self, balance):
        currencies = self.omit(balance, 'info').keys()
        for account in ['free', 'used', 'total']:
            balance[account] = {}
            for currency in currencies:
                balance[account][currency] = balance[currency][account]
        return balance

    def fetch_partial_balance(self, part, params={}):
        balance = self.fetch_balance(params)
        return balance[part]

    def fetch_free_balance(self, params={}):
        return self.fetch_partial_balance('free', params)

    def fetch_used_balance(self, params={}):
        return self.fetch_partial_balance('used', params)

    def fetch_total_balance(self, params={}):
        return self.fetch_partial_balance('total', params)

    def fetch_ohlcv(self, symbol, timeframe='1m', since=None, limit=None, params={}):
        raise NotSupported(self.id + ' API does not allow to fetch OHLCV series for now')

    def parse_trades(self, trades, market=None, since=None, limit=None):
        array = self.to_array(trades)
        array = [self.parse_trade(trade, market) for trade in array]
        return self.filter_by_since_limit(array, since, limit)

    def parse_orders(self, orders, market=None, since=None, limit=None):
        array = self.to_array(orders)
        array = [self.parse_order(order, market) for order in array]
        return self.filter_by_since_limit(array, since, limit)

    def filter_by_since_limit(self, array, since=None, limit=None):
        if since:
            array = [entry for entry in array if entry['timestamp'] > since]
        if limit:
            array = array[0:limit]
        return array

    def filter_orders_by_symbol(self, orders, symbol=None):
        if symbol:
            grouped = self.group_by(orders, 'symbol')
            if symbol in grouped:
                return grouped[symbol]
            return []
        return orders

    def currency(self, code):
        if not self.currencies:
            raise ExchangeError(self.id + ' currencies not loaded')
        if isinstance(code, basestring) and (code in self.currencies):
            return self.currencies[code]
        raise ExchangeError(self.id + ' does not have currency code ' + str(code))

    def market(self, symbol):
        if not self.markets:
            raise ExchangeError(self.id + ' markets not loaded')
        if isinstance(symbol, basestring) and (symbol in self.markets):
            return self.markets[symbol]
        raise ExchangeError(self.id + ' does not have market symbol ' + str(symbol))

    def market_ids(self, symbols):
        return [self.marketId(symbol) for symbol in symbols]

    def market_id(self, symbol):
        market = self.market(symbol)
        return market['id'] if type(market) is dict else symbol

    def calculate_fee(self, symbol, type, side, amount, price, takerOrMaker='taker', params={}):
        market = self.markets[symbol]
        rate = market[takerOrMaker]
        cost = float(self.cost_to_precision(symbol, amount * price))
        return {
            'rate': rate,
            'type': takerOrMaker,
            'currency': market['quote'],
            'cost': float(self.fee_to_precision(symbol, rate * cost)),
        }

    def edit_limit_buy_order(self, id, symbol, *args):
        return self.edit_limit_order(symbol, 'buy', *args)

    def edit_limit_sell_order(self, id, symbol, *args):
        return self.edit_limit_order(symbol, 'sell', *args)

    def edit_limit_order(self, id, symbol, *args):
        return self.edit_order(id, symbol, 'limit', *args)

    def edit_order(self, id, symbol, *args):
        if not self.enableRateLimit:
            raise ExchangeError(self.id + ' edit_order() requires enableRateLimit = true')
        self.cancel_order(id, symbol)
        return self.create_order(symbol, *args)

    def create_limit_order(self, symbol, *args):
        return self.create_order(symbol, 'limit', *args)

    def create_market_order(self, symbol, *args):
        return self.create_order(symbol, 'market', *args)

    def create_limit_buy_order(self, symbol, *args):
        return self.create_order(symbol, 'limit', 'buy', *args)

    def create_limit_sell_order(self, symbol, *args):
        return self.create_order(symbol, 'limit', 'sell', *args)

    def create_market_buy_order(self, symbol, amount, params={}):
        return self.create_order(symbol, 'market', 'buy', amount, None, params)

    def create_market_sell_order(self, symbol, amount, params={}):
        return self.create_order(symbol, 'market', 'sell', amount, None, params)

    def sign(self, path, api='public', method='GET', params={}, headers=None, body=None):
        raise NotImplemented(self.id + ' sign() pure method must be redefined in derived classes')<|MERGE_RESOLUTION|>--- conflicted
+++ resolved
@@ -165,11 +165,8 @@
         'fetchClosedOrders': False,
         'fetchCurrencies': False,
         'fetchDepositAddress': False,
-<<<<<<< HEAD
         'fetchFees': False,
-=======
         'fetchL2OrderBook': True,
->>>>>>> 8f85c715
         'fetchMarkets': True,
         'fetchMyTrades': False,
         'fetchOHLCV': False,
