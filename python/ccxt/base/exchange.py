--- conflicted
+++ resolved
@@ -77,7 +77,8 @@
     timeout = 10000   # milliseconds = seconds * 1000
     asyncio_loop = None
     aiohttp_proxy = None
-    session = None  # Session ()
+    session = None  # Session () by default
+    logger = None  # logging.getLogger(__name__) by default
     userAgent = None
     userAgents = {
         'chrome': 'Mozilla/5.0 (Windows NT 10.0; Win64; x64) AppleWebKit/537.36 (KHTML, like Gecko) Chrome/62.0.3202.94 Safari/537.36',
@@ -229,7 +230,7 @@
         }, getattr(self, 'tokenBucket') if hasattr(self, 'tokenBucket') else {})
 
         self.session = self.session if self.session else Session()
-        self._logger = logging.getLogger(__name__)
+        self.logger = self.logger if self.logger else logging.getLogger(__name__)
 
     def __del__(self):
         if self.session:
@@ -321,7 +322,10 @@
         request_headers = self.prepare_request_headers(headers)
         url = self.proxy + url
 
-        self._logger.debug("%s %s, Request: %s %s", method, url, request_headers, body)
+        if self.verbose:
+            print("\nRequest:", method, url, request_headers, body)
+
+        self.logger.debug("%s %s, Request: %s %s", method, url, request_headers, body)
 
         if body:
             body = body.encode()
@@ -340,6 +344,9 @@
             )
             self.last_http_response = response.text
             self.last_response_headers = response.headers
+            if self.verbose:
+                print("\nResponse:", method, url, str(response.status_code), str(response.headers), self.last_http_response)
+            self.logger.debug("%s %s, Response: %s %s %s", method, url, response.status_code, response.headers, self.last_http_response)
             response.raise_for_status()
 
         except Timeout as e:
@@ -353,15 +360,8 @@
             self.handle_rest_errors(e, response.status_code, self.last_http_response, url, method)
             self.raise_error(ExchangeError, url, method, e, self.last_http_response)
 
-<<<<<<< HEAD
         except RequestException as e:  # base exception class
             self.raise_error(ExchangeError, url, method, e, self.last_http_response)
-
-        if self.verbose:
-            print(method, url, str(response.status_code), "\nResponse:", str(response.headers), "\n", self.last_http_response)
-=======
-        self._logger.debug("%s %s, Response: %s %s %s", method, url, response.status_code, response.headers, self.last_http_response)
->>>>>>> 46c8c526
 
         self.handle_errors(response.status_code, response.reason, url, method, None, self.last_http_response)
         return self.handle_rest_response(self.last_http_response, url, method, headers, body)
