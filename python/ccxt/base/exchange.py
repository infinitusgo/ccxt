--- conflicted
+++ resolved
@@ -175,12 +175,7 @@
     }
 
     precisionMode = DECIMAL_PLACES
-<<<<<<< HEAD
-    minFundingAddressLength = 10  # used in check_address
-=======
-
     minFundingAddressLength = 1  # used in check_address
->>>>>>> 88c1e07e
     substituteCommonCurrencyCodes = True
     lastRestRequestTimestamp = 0
     lastRestPollTimestamp = 0
