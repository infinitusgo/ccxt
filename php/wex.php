--- conflicted
+++ resolved
@@ -119,8 +119,4 @@
     public function request ($path, $api = 'public', $method = 'GET', $params = array (), $headers = null, $body = null) {
         return $this->fetch2 ($path, $api, $method, $params, $headers, $body);
     }
-<<<<<<< HEAD
-}
-=======
-}
->>>>>>> a79cb3e8
+}