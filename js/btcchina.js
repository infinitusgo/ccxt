--- conflicted
+++ resolved
@@ -142,31 +142,15 @@
         return request;
     }
 
-<<<<<<< HEAD
-    async performOrderBookRequest (symbol, limit = undefined, params = {}) {
-        await this.loadMarkets ();
-        let market = this.market (symbol);
-=======
     async performOrderBookRequest (market, limit = undefined, params = {}) {
->>>>>>> bc2d492e
         let method = market['api'] + 'GetOrderbook';
         let request = this.createMarketRequest (market);
         let orderbook = await this[method] (this.extend (request, params));
         return orderbook;
     }
 
-<<<<<<< HEAD
-    orderBookExchangeKeys () {
-        return {
-            'timestamp': 'date',
-        };
-    }
-
-    parseOrderBookTimestamp (orderbook, keys) {
-=======
     parseOrderBookTimestamp (orderbook) {
         let keys = this.orderbookKeys;
->>>>>>> bc2d492e
         return orderbook[keys['timestamp']] * 1000;
     }
 
