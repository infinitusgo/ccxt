'use strict';

//  ---------------------------------------------------------------------------

const Exchange = require ('./base/Exchange');
const { ExchangeError, AuthenticationError, OrderNotFound, InsufficientFunds, DDoSProtection } = require ('./base/errors');

//  ---------------------------------------------------------------------------

module.exports = class bitforex extends Exchange {
    describe () {
        return this.deepExtend (super.describe (), {
            'id': 'bitforex',
            'name': 'Bitforex',
            'countries': [ 'CN' ],
            'version': 'v1',
            'has': {
                'fetchBalance': true,
                'fetchMarkets': true,
                'createOrder': true,
                'cancelOrder': true,
                'fetchTicker': true,
                'fetchTickers': false,
                'fetchMyTrades': false,
                'fetchTrades': true,
                'fetchOrder': true,
                'fetchOrders': false,
                'fetchOpenOrders': true,
                'fetchClosedOrders': true,
            },
            'urls': {
                'logo': 'https://user-images.githubusercontent.com/1294454/44310033-69e9e600-a3d8-11e8-873d-54d74d1bc4e4.jpg',
                'api': 'https://api.bitforex.com',
                'www': 'https://www.bitforex.com',
                'doc': 'https://github.com/bitforexapi/API_Docs/wiki',
                'fees': 'https://help.bitforex.com/en_us/?cat=13',
                'referral': 'https://www.bitforex.com/registered?inviterId=1867438',
            },
            'api': {
                'public': {
                    'get': [
                        'api/v1/market/symbols',
                        'api/v1/market/ticker',
                        'api/v1/market/depth',
                        'api/v1/market/trades',
                        'api/v1/market/kline',
                    ],
                },
                'private': {
                    'post': [
                        'api/v1/fund/mainAccount',
                        'api/v1/fund/allAccount',
                        'api/v1/trade/placeOrder',
                        'api/v1/trade/cancelOrder',
                        'api/v1/trade/orderInfo',
                        'api/v1/trade/orderInfos',
                    ],
                },
            },
            'fees': {
                'trading': {
                    'tierBased': false,
                    'percentage': true,
                    'maker': 0.0,
                    'taker': 0.05 / 100,
                },
                'funding': {
                    'tierBased': false,
                    'percentage': true,
                    'deposit': {},
                    'withdraw': {
                        'BTC': 0.0005,
                        'ETH': 0.01,
                        'BCH': 0.0001,
                        'LTC': 0.001,
                        'ETC': 0.005,
                        'USDT': 5,
                        'CMCT': 30,
                        'AION': 3,
                        'LVT': 0,
                        'DATA': 40,
                        'RHP': 50,
                        'NEO': 0,
                        'AIDOC': 10,
                        'BQT': 2,
                        'R': 2,
                        'DPY': 0.8,
                        'GTC': 40,
                        'AGI': 30,
                        'DENT': 100,
                        'SAN': 1,
                        'SPANK': 8,
                        'AID': 5,
                        'OMG': 0.1,
                        'BFT': 5,
                        'SHOW': 150,
                        'TRX': 20,
                        'ABYSS': 10,
                        'THM': 25,
                        'ZIL': 20,
                        'PPT': 0.2,
                        'WTC': 0.4,
                        'LRC': 7,
                        'BNT': 1,
                        'CTXC': 1,
                        'MITH': 20,
                        'TRUE': 4,
                        'LYM': 10,
                        'VEE': 100,
                        'AUTO': 200,
                        'REN': 50,
                        'TIO': 2.5,
                        'NGC': 1.5,
                        'PST': 10,
                        'CRE': 200,
                        'IPC': 5,
                        'PTT': 1000,
                        'XMCT': 20,
                        'ATMI': 40,
                        'TERN': 40,
                        'XLM': 0.01,
                        'ODE': 15,
                        'FTM': 100,
                        'RTE': 100,
                        'DCC': 100,
                        'IMT': 500,
                        'GOT': 3,
                        'EGT': 500,
                        'DACC': 1000,
                        'UBEX': 500,
                        'ABL': 100,
                        'OLT': 100,
                        'DAV': 40,
                        'THRT': 10,
                        'RMESH': 3,
                        'UPP': 20,
                        'SDT': 0,
                        'SHR': 10,
                        'MTV': 3,
                        'ESS': 100,
                        'MET': 3,
                        'TTC': 20,
                        'LXT': 10,
                        'XCLP': 100,
                        'LUK': 100,
                        'UBC': 100,
                        'DTX': 10,
                        'BEAT': 20,
                        'DEED': 2,
                        'BGX': 3000,
                        'PRL': 20,
                        'ELY': 50,
                        'CARD': 300,
                        'SQR': 15,
                        'VRA': 400,
                        'BWX': 3500,
                        'MAS': 75,
                        'FLP': 0.6,
                        'UNC': 300,
                        'CRNC': 15,
                        'MFG': 70,
                        'ZXC': 70,
                        'TRT': 30,
                        'ZIX': 35,
                        'XRA': 10,
                        'AMO': 1600,
                        'IPG': 3,
                        'uDoo': 50,
                        'URB': 30,
                        'ARCONA': 3,
                        'CRAD': 5,
                        'NOBS': 1000,
                        'ADF': 2,
                        'ELF': 5,
                        'LX': 20,
                        'PATH': 15,
                        'SILK': 120,
                        'SKYFT': 50,
                        'EDN': 50,
                        'ADE': 50,
                        'EDR': 10,
                        'TIME': 0.25,
                        'SPRK': 20,
                        'QTUM': 0.01,
                        'BF': 5,
                        'ZPR': 100,
                        'HYB': 10,
                        'CAN': 30,
                        'CEL': 10,
                        'ATS': 50,
                        'KCASH': 1,
                        'ACT': 0.01,
                        'MT': 300,
                        'DXT': 30,
                        'WAB': 4000,
                        'HYDRO': 400,
                        'LQD': 5,
                        'OPTC': 200,
                        'EQUAD': 80,
                        'LATX': 50,
                        'LEDU': 100,
                        'RIT': 70,
                        'ACDC': 500,
                        'FSN': 2,
                    },
                },
            },
            'exceptions': {
                '4004': OrderNotFound,
                '1013': AuthenticationError,
                '1016': AuthenticationError,
                '3002': InsufficientFunds,
                '10204': DDoSProtection,
            },
        });
    }

    async fetchMarkets () {
        let response = await this.publicGetApiV1MarketSymbols ();
        let data = response['data'];
        let result = [];
        for (let i = 0; i < data.length; i++) {
            let market = data[i];
            let id = market['symbol'];
            let symbolParts = id.split ('-');
            let baseId = symbolParts[2];
            let quoteId = symbolParts[1];
            let base = baseId.toUpperCase ();
            let quote = quoteId.toUpperCase ();
            base = this.commonCurrencyCode (base);
            quote = this.commonCurrencyCode (quote);
            let symbol = base + '/' + quote;
            let active = true;
            let precision = {
                'amount': market['amountPrecision'],
                'price': market['pricePrecision'],
            };
            let limits = {
                'amount': {
                    'min': market['minOrderAmount'],
                    'max': undefined,
                },
                'price': {
                    'min': undefined,
                    'max': undefined,
                },
                'cost': {
                    'min': undefined,
                    'max': undefined,
                },
            };
            result.push ({
                'id': id,
                'symbol': symbol,
                'base': base,
                'quote': quote,
                'baseId': baseId,
                'quoteId': quoteId,
                'active': active,
                'precision': precision,
                'limits': limits,
                'info': market,
            });
        }
        return result;
    }

    parseTrade (trade, market = undefined) {
        let symbol = undefined;
        if (market !== undefined) {
            symbol = market['symbol'];
        }
        let timestamp = this.safeInteger (trade, 'time');
        let id = this.safeString (trade, 'tid');
        let orderId = undefined;
        let amount = this.safeFloat (trade, 'amount');
        let price = this.safeFloat (trade, 'price');
        let cost = undefined;
        if (price !== undefined) {
            if (amount !== undefined) {
                cost = amount * price;
            }
        }
        let sideId = this.safeInteger (trade, 'direction');
        let side = this.parseSide (sideId);
        return {
            'info': trade,
            'id': id,
            'timestamp': timestamp,
            'datetime': this.iso8601 (timestamp),
            'symbol': symbol,
            'type': undefined,
            'side': side,
            'price': price,
            'amount': amount,
            'cost': cost,
            'order': orderId,
            'fee': undefined,
        };
    }

    async fetchTrades (symbol, since = undefined, limit = undefined, params = {}) {
        await this.loadMarkets ();
        let request = {
            'symbol': this.marketId (symbol),
        };
        if (limit !== undefined) {
            request['size'] = limit;
        }
        let market = this.market (symbol);
        let response = await this.publicGetApiV1MarketTrades (this.extend (request, params));
        return this.parseTrades (response['data'], market, since, limit);
    }

    async fetchBalance (params = {}) {
        await this.loadMarkets ();
        let response = await this.privatePostApiV1FundAllAccount (params);
        let data = response['data'];
        let result = { 'info': response };
        for (let i = 0; i < data.length; i++) {
            let current = data[i];
            let currencyId = current['currency'];
            let code = currencyId.toUpperCase ();
            if (currencyId in this.currencies_by_id) {
                code = this.currencies_by_id[currencyId]['code'];
            } else {
                code = this.commonCurrencyCode (code);
            }
            let account = this.account ();
            result[code] = account;
            result[code]['used'] = this.safeFloat (current, 'frozen');
            result[code]['free'] = this.safeFloat (current, 'active');
            result[code]['total'] = this.safeFloat (current, 'fix');
        }
        return this.parseBalance (result);
    }

    async fetchTicker (symbol, params = {}) {
        await this.loadMarkets ();
        let market = this.markets[symbol];
        let request = {
            'symbol': market['id'],
        };
        let response = await this.publicGetApiV1MarketTicker (this.extend (request, params));
        let data = response['data'];
        let timestamp = this.safeInteger (data, 'date');
        return {
            'symbol': symbol,
            'timestamp': timestamp,
            'datetime': this.iso8601 (timestamp),
            'high': this.safeFloat (data, 'high'),
            'low': this.safeFloat (data, 'low'),
            'bid': this.safeFloat (data, 'buy'),
            'bidVolume': undefined,
            'ask': this.safeFloat (data, 'sell'),
            'askVolume': undefined,
            'vwap': undefined,
            'open': undefined,
            'close': this.safeFloat (data, 'last'),
            'last': this.safeFloat (data, 'last'),
            'previousClose': undefined,
            'change': undefined,
            'percentage': undefined,
            'average': undefined,
            'baseVolume': this.safeFloat (data, 'vol'),
            'quoteVolume': undefined,
            'info': response,
        };
    }

    async fetchOrderBook (symbol, limit = undefined, params = {}) {
        await this.loadMarkets ();
        let marketId = this.marketId (symbol);
        let request = {
            'symbol': marketId,
        };
        if (limit !== undefined) {
            request['size'] = limit;
        }
        let response = await this.publicGetApiV1MarketDepth (this.extend (request, params));
        let data = response['data'];
        let timestamp = response['time'];
        let bidsKey = 'bids';
        let asksKey = 'asks';
        let priceKey = 'price';
        let amountKey = 'amount';
        let orderbook = this.parseOrderBook (data, timestamp, bidsKey, asksKey, priceKey, amountKey);
        return orderbook;
    }

    parseOrderStatus (status) {
        let statuses = {
            '0': 'open',
            '1': 'open',
            '2': 'closed',
            '3': 'canceled',
            '4': 'canceled',
        };
        return (status in statuses) ? statuses[status] : status;
    }

    parseSide (sideId) {
        if (sideId === 1) {
            return 'buy';
        } else if (sideId === 2) {
            return 'sell';
        } else {
            return undefined;
        }
    }

    parseOrder (order, market = undefined) {
        let id = this.safeString (order, 'orderId');
<<<<<<< HEAD
        let timestamp = this.safeFloat2 (order, 'createTime');
        let lastTradeTimestamp = this.safeFloat2 (order, 'lastTime');
=======
        let timestamp = this.safeFloat (order, 'createTime');
        let lastTradeTimestamp = this.safeFloat (order, 'lastTime');
>>>>>>> 77cffd12
        let symbol = market['symbol'];
        let sideId = this.safeInteger (order, 'tradeType');
        let side = this.parseSide (sideId);
        let type = undefined;
        let price = this.safeFloat (order, 'orderPrice');
        let average = this.safeFloat (order, 'avgPrice');
        let amount = this.safeFloat (order, 'orderAmount');
        let filled = this.safeFloat (order, 'dealAmount');
        let remaining = amount - filled;
        let status = this.parseOrderStatus (this.safeString (order, 'orderState'));
        let cost = filled * price;
        let fee = this.safeFloat (order, 'tradeFee');
        let result = {
            'info': order,
            'id': id,
            'timestamp': timestamp,
            'datetime': this.iso8601 (timestamp),
            'lastTradeTimestamp': lastTradeTimestamp,
            'symbol': symbol,
            'type': type,
            'side': side,
            'price': price,
            'cost': cost,
            'average': average,
            'amount': amount,
            'filled': filled,
            'remaining': remaining,
            'status': status,
            'fee': fee,
        };
        return result;
    }

    async fetchOrder (id, symbol = undefined, params = {}) {
        await this.loadMarkets ();
        let market = this.market (symbol);
        let request = {
            'symbol': this.marketId (symbol),
            'orderId': id,
        };
        let response = await this.privatePostApiV1TradeOrderInfo (this.extend (request, params));
        let order = this.parseOrder (response['data'], market);
        return order;
    }

    async fetchOpenOrders (symbol = undefined, since = undefined, limit = undefined, params = {}) {
        await this.loadMarkets ();
        let market = this.market (symbol);
        let request = {
            'symbol': this.marketId (symbol),
            'state': 0,
        };
        let response = await this.privatePostApiV1TradeOrderInfos (this.extend (request, params));
        return this.parseOrders (response['data'], market, since, limit);
    }

    async fetchClosedOrders (symbol = undefined, since = undefined, limit = undefined, params = {}) {
        await this.loadMarkets ();
        let market = this.market (symbol);
        let request = {
            'symbol': this.marketId (symbol),
            'state': 1,
        };
        let response = await this.privatePostApiV1TradeOrderInfos (this.extend (request, params));
        return this.parseOrders (response['data'], market, since, limit);
    }

    async createOrder (symbol, type, side, amount, price = undefined, params = {}) {
        await this.loadMarkets ();
        let sideId = undefined;
        if (side === 'buy') {
            sideId = 1;
        } else if (side === 'sell') {
            sideId = 2;
        }
        let request = {
            'symbol': this.marketId (symbol),
            'price': price,
            'amount': amount,
            'tradeType': sideId,
        };
        let response = await this.privatePostApiV1TradePlaceOrder (this.extend (request, params));
        let data = response['data'];
        return {
            'info': response,
            'id': this.safeString (data, 'orderId'),
        };
    }

    async cancelOrder (id, symbol = undefined, params = {}) {
        await this.loadMarkets ();
        let request = {
            'orderId': id,
        };
        if (symbol !== undefined) {
            request['symbol'] = this.marketId (symbol);
        }
        let results = await this.privatePostApiV1TradeCancelOrder (this.extend (request, params));
        let success = results['success'];
        let returnVal = { 'info': results, 'success': success };
        return returnVal;
    }

    sign (path, api = 'public', method = 'GET', params = {}, headers = undefined, body = undefined) {
        let url = this.urls['api'] + '/' + this.implodeParams (path, params);
        let query = this.omit (params, this.extractParams (path));
        if (api === 'public') {
            if (Object.keys (query).length) {
                url += '?' + this.urlencode (query);
            }
        } else {
            this.checkRequiredCredentials ();
            let payload = this.urlencode ({ 'accessKey': this.apiKey });
            query['nonce'] = this.milliseconds ();
            if (Object.keys (query).length) {
                payload += '&' + this.urlencode (this.keysort (query));
            }
            // let message = '/' + 'api/' + this.version + '/' + path + '?' + payload;
            let message = '/' + path + '?' + payload;
            let signature = this.hmac (this.encode (message), this.encode (this.secret));
            body = payload + '&signData=' + signature;
            headers = {
                'Content-Type': 'application/x-www-form-urlencoded',
            };
        }
        return { 'url': url, 'method': method, 'body': body, 'headers': headers };
    }

    handleErrors (code, reason, url, method, headers, body) {
        if (typeof body !== 'string') {
            return; // fallback to default error handler
        }
        if ((body[0] === '{') || (body[0] === '[')) {
            let response = JSON.parse (body);
            let feedback = this.id + ' ' + body;
            let success = this.safeValue (response, 'success');
            if (success !== undefined) {
                if (!success) {
                    let code = this.safeString (response, 'code');
                    if (code in this.exceptions) {
                        throw new this.exceptions[code] (feedback);
                    } else {
                        throw new ExchangeError (feedback);
                    }
                }
            }
        }
    }
};<|MERGE_RESOLUTION|>--- conflicted
+++ resolved
@@ -411,13 +411,8 @@
 
     parseOrder (order, market = undefined) {
         let id = this.safeString (order, 'orderId');
-<<<<<<< HEAD
-        let timestamp = this.safeFloat2 (order, 'createTime');
-        let lastTradeTimestamp = this.safeFloat2 (order, 'lastTime');
-=======
         let timestamp = this.safeFloat (order, 'createTime');
         let lastTradeTimestamp = this.safeFloat (order, 'lastTime');
->>>>>>> 77cffd12
         let symbol = market['symbol'];
         let sideId = this.safeInteger (order, 'tradeType');
         let side = this.parseSide (sideId);
