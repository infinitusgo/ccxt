--- conflicted
+++ resolved
@@ -281,30 +281,14 @@
         return this.indexBy (result, 'symbol');
     }
 
-<<<<<<< HEAD
-    async performOrderBookRequest (symbol, limit = undefined, params = {}) {
-        await this.loadMarkets ();
-=======
     async performOrderBookRequest (market, limit = undefined, params = {}) {
->>>>>>> bc2d492e
         let request = {
             'trading_pair_id': market['id'],
         };
         if (typeof limit !== 'undefined')
             request['limit'] = limit; // 100
         let response = await this.publicGetMarketOrderbooksTradingPairId (this.extend (request, params));
-<<<<<<< HEAD
-        return response['result']['orderbook'];
-    }
-
-    orderBookDefaultKeys () {
-        return {
-            'price': 0,
-            'amount': 2,
-        };
-=======
         return response;
->>>>>>> bc2d492e
     }
 
     parseTrade (trade, market = undefined) {
